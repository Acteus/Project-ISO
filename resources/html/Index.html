<!DOCTYPE html>
<html lang="en">
<head>
    <meta charset="UTF-8">
    <meta name="viewport" content="width=device-width, initial-scale=1.0">
    <title>ISO Quality Education Survey</title>
    <link rel="stylesheet" href="styles.css">
</head>
<body>
    <!-- Header -->
    <header class="header">
        <div class="container">
            <div class="nav-wrapper">
                <div class="logo">
                    <a href="index.html">ISO Quality Education</a>
                </div>
                
                <!-- Mobile menu button -->
                <div class="mobile-menu-btn">
                    <button onclick="toggleMobileMenu()" class="menu-toggle">
                        <span class="hamburger"></span>
                        <span class="hamburger"></span>
                        <span class="hamburger"></span>
                    </button>
                </div>
                
                <!-- Desktop navigation -->
                <nav class="desktop-nav">
                    <a href="index.html" class="nav-link active">Home</a>
                    <a href="survey.html" class="nav-link">Survey</a>
                    <a href="dashboard.html" class="nav-link">Dashboard</a>
                </nav>
            </div>
            
            <!-- Mobile navigation -->
            <nav class="mobile-nav" id="mobileNav">
                <a href="index.html" class="mobile-nav-link active">Home</a>
                <a href="survey.html" class="mobile-nav-link">Survey</a>
                <a href="dashboard.html" class="mobile-nav-link">Dashboard</a>
            </nav>
        </div>
    </header>

    <main class="main">
        <!-- Hero Section -->
        <section class="hero-section">
            <div class="hero-overlay"></div>
            <div class="container hero-content">
                <h2 class="hero-subtitle">Sustaining Quality Education</h2>
                <h1 class="hero-title">Take a Survey</h1>
                <p class="hero-description">
                    ISO-Based Learner-Centric Survey for CSS Strand Students, JRU Senior High School
                </p>
                <a href="survey.html" class="btn btn-primary hero-btn">
                    Start Survey
                    <svg class="btn-icon" fill="none" stroke="currentColor" viewBox="0 0 24 24">
                        <path stroke-linecap="round" stroke-linejoin="round" stroke-width="2" d="M9 5l7 7-7 7"></path>
                    </svg>
                </a>
            </div>
        </section>

        <!-- Info Section -->
        <section class="info-section">
            <div class="container">
                <div class="section-header">
                    <h2 class="section-title">About the Survey</h2>
                    <p class="section-description">
                        This survey helps us validate the quality of education for Senior High School CSS Strand students using ISO learner-centric principles. Your feedback is valuable in improving our educational programs.
                    </p>
                </div>

                <div class="info-grid">
                    <div class="info-card">
                        <div class="info-card-number">1</div>
                        <h3 class="info-card-title">Share Your Experience</h3>
                        <p class="info-card-description">
                            Provide honest feedback about your learning experience in the CSS Strand program.
                        </p>
                    </div>

                    <div class="info-card">
                        <div class="info-card-number">2</div>
                        <h3 class="info-card-title">Help Improve Quality</h3>
                        <p class="info-card-description">
                            Your insights help us identify areas for improvement and maintain high educational standards.
                        </p>
                    </div>

<<<<<<< HEAD
    .btn:hover {
      background: linear-gradient(90deg, #4285F4, #2c6cd6); /* Blue gradient */
      color: #fff;
      transform: translateY(-3px);
      box-shadow: 0 6px 16px rgba(66,133,244,0.6);
    }

    /* Page Transition Styles */
    .page-transition {
      position: fixed;
      top: 0;
      left: 0;
      width: 100%;
      height: 100%;
      background: linear-gradient(135deg, rgba(66,133,244,0.9), rgba(255,215,0,0.8));
      z-index: 9999;
      opacity: 0;
      visibility: hidden;
      transition: all 0.5s ease;
      display: flex;
      justify-content: center;
      align-items: center;
      flex-direction: column;
    }

    .page-transition.active {
      opacity: 1;
      visibility: visible;
    }

    .loading-spinner {
      width: 60px;
      height: 60px;
      border: 4px solid rgba(255, 255, 255, 0.3);
      border-top: 4px solid #FFD700;
      border-radius: 50%;
      animation: spin 1s linear infinite;
      margin-bottom: 20px;
    }

    @keyframes spin {
      0% { transform: rotate(0deg); }
      100% { transform: rotate(360deg); }
    }

    .loading-text {
      color: white;
      font-size: 18px;
      font-weight: 600;
      letter-spacing: 1px;
      font-family: 'Montserrat', sans-serif;
    }

    /* Fade out animation for main content */
    .fade-out {
      animation: fadeOut 0.5s ease forwards;
    }

    @keyframes fadeOut {
      from {
        opacity: 1;
        transform: scale(1);
      }
      to {
        opacity: 0;
        transform: scale(0.95);
      }
    }
  </style>
</head>
<body>
  <div class="overlay" id="main-content">
    <h1>Jose Rizal University</h1>
    <div class="desc">Validation System</div>
    <a href="Login.html" class="btn" id="enter-btn">Enter</a>
  </div>

  <!-- Page Transition Overlay -->
  <div class="page-transition" id="page-transition">
    <div class="loading-spinner"></div>
    <div class="loading-text">Loading Registration...</div>
  </div>

  <script>
    // Smooth page transition functionality
    document.addEventListener('DOMContentLoaded', function() {
      const enterBtn = document.getElementById('enter-btn');
      const pageTransition = document.getElementById('page-transition');
      const mainContent = document.getElementById('main-content');
      
      // Handle Enter button click
      enterBtn.addEventListener('click', function(e) {
        e.preventDefault(); // Prevent immediate navigation
        
        // Start transition animation
        startPageTransition();
        
        // Navigate to Login page after animation
        setTimeout(() => {
          window.location.href = 'Login.html';
        }, 800); // 800ms delay for smooth transition
      });
      
      // Function to start page transition
      function startPageTransition() {
        // Fade out main content
        mainContent.classList.add('fade-out');
        
        // Show transition overlay
        setTimeout(() => {
          pageTransition.classList.add('active');
        }, 200);
        
        // Add click feedback to button
        enterBtn.style.transform = 'translateY(-3px) scale(0.95)';
      }
      
      // Add entrance animation on page load
      setTimeout(() => {
        mainContent.style.animation = 'fadeIn 1s ease forwards';
      }, 100);
      
      // Add fadeIn animation
      const fadeInStyle = document.createElement('style');
      fadeInStyle.textContent = `
        @keyframes fadeIn {
          from {
            opacity: 0;
            transform: translateY(30px) scale(0.95);
          }
          to {
            opacity: 1;
            transform: translateY(0) scale(1);
          }
        }
      `;
      document.head.appendChild(fadeInStyle);
      
      console.log('Page transition system initialized');
    });
  </script>
=======
                    <div class="info-card">
                        <div class="info-card-number">3</div>
                        <h3 class="info-card-title">Drive Positive Change</h3>
                        <p class="info-card-description">
                            Be part of the process that enhances the learning experience for current and future students.
                        </p>
                    </div>
                </div>

                <div class="section-cta">
                    <a href="survey.html" class="btn btn-secondary">
                        Take the Survey Now
                        <svg class="btn-icon" fill="none" stroke="currentColor" viewBox="0 0 24 24">
                            <path stroke-linecap="round" stroke-linejoin="round" stroke-width="2" d="M9 5l7 7-7 7"></path>
                        </svg>
                    </a>
                </div>
            </div>
        </section>
    </main>

    <!-- Footer -->
    <footer class="footer">
        <div class="container">
            <div class="footer-content">
                <div class="footer-main">
                    <h3 class="footer-title">ISO Learner-Centric Quality Education</h3>
                    <p class="footer-description">
                        Empowering CSS Strand Students through Learner-Centric Quality Education
                    </p>
                </div>
                <div class="footer-links">
                    <h4 class="footer-links-title">Quick Links</h4>
                    <ul class="footer-links-list">
                        <li><a href="index.html" class="footer-link">About this Survey</a></li>
                        <li><a href="index.html" class="footer-link">Privacy Policy</a></li>
                        <li><a href="index.html" class="footer-link">Contact Academic Affairs</a></li>
                    </ul>
                </div>
            </div>
            <div class="footer-bottom">
                <p class="footer-copyright">
                    © <span id="currentYear"></span> JRU Senior High School. All rights reserved.
                </p>
            </div>
        </div>
    </footer>

    <script src="main.js"></script>
>>>>>>> 08adc9bf
</body>
</html><|MERGE_RESOLUTION|>--- conflicted
+++ resolved
@@ -1,93 +1,83 @@
 <!DOCTYPE html>
 <html lang="en">
 <head>
-    <meta charset="UTF-8">
-    <meta name="viewport" content="width=device-width, initial-scale=1.0">
-    <title>ISO Quality Education Survey</title>
-    <link rel="stylesheet" href="styles.css">
-</head>
-<body>
-    <!-- Header -->
-    <header class="header">
-        <div class="container">
-            <div class="nav-wrapper">
-                <div class="logo">
-                    <a href="index.html">ISO Quality Education</a>
-                </div>
-                
-                <!-- Mobile menu button -->
-                <div class="mobile-menu-btn">
-                    <button onclick="toggleMobileMenu()" class="menu-toggle">
-                        <span class="hamburger"></span>
-                        <span class="hamburger"></span>
-                        <span class="hamburger"></span>
-                    </button>
-                </div>
-                
-                <!-- Desktop navigation -->
-                <nav class="desktop-nav">
-                    <a href="index.html" class="nav-link active">Home</a>
-                    <a href="survey.html" class="nav-link">Survey</a>
-                    <a href="dashboard.html" class="nav-link">Dashboard</a>
-                </nav>
-            </div>
-            
-            <!-- Mobile navigation -->
-            <nav class="mobile-nav" id="mobileNav">
-                <a href="index.html" class="mobile-nav-link active">Home</a>
-                <a href="survey.html" class="mobile-nav-link">Survey</a>
-                <a href="dashboard.html" class="mobile-nav-link">Dashboard</a>
-            </nav>
-        </div>
-    </header>
-
-    <main class="main">
-        <!-- Hero Section -->
-        <section class="hero-section">
-            <div class="hero-overlay"></div>
-            <div class="container hero-content">
-                <h2 class="hero-subtitle">Sustaining Quality Education</h2>
-                <h1 class="hero-title">Take a Survey</h1>
-                <p class="hero-description">
-                    ISO-Based Learner-Centric Survey for CSS Strand Students, JRU Senior High School
-                </p>
-                <a href="survey.html" class="btn btn-primary hero-btn">
-                    Start Survey
-                    <svg class="btn-icon" fill="none" stroke="currentColor" viewBox="0 0 24 24">
-                        <path stroke-linecap="round" stroke-linejoin="round" stroke-width="2" d="M9 5l7 7-7 7"></path>
-                    </svg>
-                </a>
-            </div>
-        </section>
-
-        <!-- Info Section -->
-        <section class="info-section">
-            <div class="container">
-                <div class="section-header">
-                    <h2 class="section-title">About the Survey</h2>
-                    <p class="section-description">
-                        This survey helps us validate the quality of education for Senior High School CSS Strand students using ISO learner-centric principles. Your feedback is valuable in improving our educational programs.
-                    </p>
-                </div>
-
-                <div class="info-grid">
-                    <div class="info-card">
-                        <div class="info-card-number">1</div>
-                        <h3 class="info-card-title">Share Your Experience</h3>
-                        <p class="info-card-description">
-                            Provide honest feedback about your learning experience in the CSS Strand program.
-                        </p>
-                    </div>
-
-                    <div class="info-card">
-                        <div class="info-card-number">2</div>
-                        <h3 class="info-card-title">Help Improve Quality</h3>
-                        <p class="info-card-description">
-                            Your insights help us identify areas for improvement and maintain high educational standards.
-                        </p>
-                    </div>
-
-<<<<<<< HEAD
+  <meta charset="UTF-8">
+  <title>Jose Rizal University</title>
+  <!-- Google Fonts: Montserrat + Poppins -->
+  <link href="https://fonts.googleapis.com/css2?family=Montserrat:wght@700&family=Poppins:wght@300;400&display=swap" rel="stylesheet">
+  <style>
+    body {
+      margin: 0;
+      padding: 0;
+      height: 100vh;
+      display: flex;
+      justify-content: center;
+      align-items: center;
+      background:
+        linear-gradient(135deg, rgba(66,133,244,0.45), rgba(255,215,0,0.35)),
+        url('JoseRizalUniversityy.jpg') no-repeat center center/cover;
+      font-family: 'Poppins', Arial, sans-serif;
+      color: white;
+      text-align: center;
+    }
+
+    .overlay {
+      background: rgba(0, 0, 0, 0.55);
+      padding: 50px 40px 56px 40px;
+      border-radius: 24px;
+      box-shadow: 0 10px 35px rgba(0,0,0,0.3);
+      backdrop-filter: blur(6px);
+      min-width: 380px;
+      max-width: 95vw;
+    }
+
+    h1 {
+      font-family: 'Montserrat', sans-serif;
+      font-size: 48px;
+      font-weight: 700;
+      letter-spacing: 2px;
+      margin-bottom: 10px;
+      background: linear-gradient(90deg, #FFD700 60%, #ffffff 100%);
+      -webkit-background-clip: text;
+      background-clip: text;
+      -webkit-text-fill-color: transparent;
+      text-shadow: 0 4px 12px rgba(0,0,0,0.25);
+      text-transform: uppercase;
+    }
+
+    .desc {
+      font-size: 22px;
+      font-weight: 400;
+      margin-bottom: 36px;
+      color: #FFD700;
+      letter-spacing: 1.5px;
+      text-shadow: 0 2px 6px rgba(0,0,0,0.3);
+      font-family: 'Montserrat', sans-serif;
+      text-transform: uppercase;
+    }
+
+    .btn {
+      padding: 16px 42px;
+      font-size: 20px;
+      border: none;
+      border-radius: 10px;
+      background: linear-gradient(90deg, #C0C0C0, #E0E0E0); /* Silver gradient */
+      color: #222;
+      cursor: pointer;
+      text-decoration: none;
+      font-family: 'Montserrat', sans-serif;
+      font-weight: 600;
+      transition:
+        transform 0.2s ease,
+        box-shadow 0.2s ease,
+        background 0.2s ease,
+        color 0.2s ease;
+      box-shadow: 0 4px 12px rgba(66,133,244,0.4);
+      display: inline-block;
+      margin-top: 10px;
+      letter-spacing: 1px;
+    }
+
     .btn:hover {
       background: linear-gradient(90deg, #4285F4, #2c6cd6); /* Blue gradient */
       color: #fff;
@@ -177,39 +167,39 @@
       const enterBtn = document.getElementById('enter-btn');
       const pageTransition = document.getElementById('page-transition');
       const mainContent = document.getElementById('main-content');
-      
+
       // Handle Enter button click
       enterBtn.addEventListener('click', function(e) {
         e.preventDefault(); // Prevent immediate navigation
-        
+
         // Start transition animation
         startPageTransition();
-        
+
         // Navigate to Login page after animation
         setTimeout(() => {
           window.location.href = 'Login.html';
         }, 800); // 800ms delay for smooth transition
       });
-      
+
       // Function to start page transition
       function startPageTransition() {
         // Fade out main content
         mainContent.classList.add('fade-out');
-        
+
         // Show transition overlay
         setTimeout(() => {
           pageTransition.classList.add('active');
         }, 200);
-        
+
         // Add click feedback to button
         enterBtn.style.transform = 'translateY(-3px) scale(0.95)';
       }
-      
+
       // Add entrance animation on page load
       setTimeout(() => {
         mainContent.style.animation = 'fadeIn 1s ease forwards';
       }, 100);
-      
+
       // Add fadeIn animation
       const fadeInStyle = document.createElement('style');
       fadeInStyle.textContent = `
@@ -225,60 +215,9 @@
         }
       `;
       document.head.appendChild(fadeInStyle);
-      
+
       console.log('Page transition system initialized');
     });
   </script>
-=======
-                    <div class="info-card">
-                        <div class="info-card-number">3</div>
-                        <h3 class="info-card-title">Drive Positive Change</h3>
-                        <p class="info-card-description">
-                            Be part of the process that enhances the learning experience for current and future students.
-                        </p>
-                    </div>
-                </div>
-
-                <div class="section-cta">
-                    <a href="survey.html" class="btn btn-secondary">
-                        Take the Survey Now
-                        <svg class="btn-icon" fill="none" stroke="currentColor" viewBox="0 0 24 24">
-                            <path stroke-linecap="round" stroke-linejoin="round" stroke-width="2" d="M9 5l7 7-7 7"></path>
-                        </svg>
-                    </a>
-                </div>
-            </div>
-        </section>
-    </main>
-
-    <!-- Footer -->
-    <footer class="footer">
-        <div class="container">
-            <div class="footer-content">
-                <div class="footer-main">
-                    <h3 class="footer-title">ISO Learner-Centric Quality Education</h3>
-                    <p class="footer-description">
-                        Empowering CSS Strand Students through Learner-Centric Quality Education
-                    </p>
-                </div>
-                <div class="footer-links">
-                    <h4 class="footer-links-title">Quick Links</h4>
-                    <ul class="footer-links-list">
-                        <li><a href="index.html" class="footer-link">About this Survey</a></li>
-                        <li><a href="index.html" class="footer-link">Privacy Policy</a></li>
-                        <li><a href="index.html" class="footer-link">Contact Academic Affairs</a></li>
-                    </ul>
-                </div>
-            </div>
-            <div class="footer-bottom">
-                <p class="footer-copyright">
-                    © <span id="currentYear"></span> JRU Senior High School. All rights reserved.
-                </p>
-            </div>
-        </div>
-    </footer>
-
-    <script src="main.js"></script>
->>>>>>> 08adc9bf
 </body>
 </html>